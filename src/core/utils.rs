use crate::core::sync::{hashset_system_packages, list_all_system_packages, User};
use crate::core::theme::Theme;
use crate::core::uad_lists::{PackageHashMap, PackageState, Removal, UadList};
use crate::gui::widgets::package_row::PackageRow;
use chrono::offset::Utc;
use chrono::DateTime;
use std::path::PathBuf;
use std::process::Command;
use std::{fmt, fs};

<<<<<<< HEAD
#[derive(Debug, Clone)]
pub enum Error {
    DialogClosed(String),
}
=======
/// Global environment variable to keep
/// track of the current device serial.
pub const ANDROID_SERIAL: &str = "ANDROID_SERIAL";
>>>>>>> 4a3de425

pub fn fetch_packages(uad_lists: &PackageHashMap, user_id: Option<&User>) -> Vec<PackageRow> {
    let all_system_packages = list_all_system_packages(user_id); // installed and uninstalled packages
    let enabled_system_packages = hashset_system_packages(PackageState::Enabled, user_id);
    let disabled_system_packages = hashset_system_packages(PackageState::Disabled, user_id);
    let mut description;
    let mut uad_list;
    let mut state;
    let mut removal;
    let mut user_package: Vec<PackageRow> = Vec::new();

    for p_name in all_system_packages.lines() {
        state = PackageState::Uninstalled;
        description = "[No description]: CONTRIBUTION WELCOMED";
        uad_list = UadList::Unlisted;
        removal = Removal::Unlisted;

        if let Some(package) = uad_lists.get(p_name) {
            if !package.description.is_empty() {
                description = &package.description
            }
            uad_list = package.list;
            removal = package.removal;
        }

        if enabled_system_packages.contains(p_name) {
            state = PackageState::Enabled;
        } else if disabled_system_packages.contains(p_name) {
            state = PackageState::Disabled;
        }

        let package_row =
            PackageRow::new(p_name, state, description, uad_list, removal, false, false);
        user_package.push(package_row);
    }
    user_package.sort_by(|a, b| a.name.to_lowercase().cmp(&b.name.to_lowercase()));
    user_package
}

pub fn string_to_theme(theme: &str) -> Theme {
    match theme {
        "Dark" => Theme::Dark,
        "Light" => Theme::Light,
        "Lupin" => Theme::Lupin,
        _ => Theme::Dark,
    }
}

pub fn setup_uad_dir(dir: Option<PathBuf>) -> PathBuf {
    let dir = dir.unwrap().join("uad");
    fs::create_dir_all(&dir).expect("Can't create cache directory");
    dir
}

pub fn open_url(dir: PathBuf) {
    #[cfg(target_os = "windows")]
    let output = Command::new("explorer").args([dir]).output();

    #[cfg(target_os = "macos")]
    let output = Command::new("open").args([dir]).output();

    #[cfg(not(any(target_os = "macos", target_os = "windows")))]
    let output = Command::new("xdg-open").args([dir]).output();

    match output {
        Ok(o) => {
            if !o.status.success() {
                let stderr = String::from_utf8(o.stderr).unwrap().trim_end().to_string();
                error!("Can't open the following URL: {}", stderr);
            }
        }
        Err(e) => error!("Failed to run command to open the file explorer: {}", e),
    }
}

#[rustfmt::skip]
#[allow(clippy::option_if_let_else)]
pub fn last_modified_date(file: PathBuf) -> DateTime<Utc> {
    fs::metadata(file).map_or_else(|_| Utc::now(), |metadata| match metadata.modified() {
        Ok(time) => time.into(),
        Err(_) => Utc::now(),
    })
}

pub fn format_diff_time_from_now(date: DateTime<Utc>) -> String {
    let now: DateTime<Utc> = Utc::now();
    let last_update = now - date;
    if last_update.num_days() == 0 {
        if last_update.num_hours() == 0 {
            last_update.num_minutes().to_string() + " min(s) ago"
        } else {
            last_update.num_hours().to_string() + " hour(s) ago"
        }
    } else {
        last_update.num_days().to_string() + " day(s) ago"
    }
}

#[derive(Debug, Clone, PartialEq, Eq)]
pub struct DisplayablePath {
    pub path: PathBuf,
}

impl fmt::Display for DisplayablePath {
    fn fmt(&self, f: &mut fmt::Formatter<'_>) -> fmt::Result {
        let stem = self.path.file_stem().map_or_else(
            || {
                error!("[PATH STEM]: No file stem found");
                "[File steam not found]".to_string()
            },
            |p| match p.to_os_string().into_string() {
                Ok(stem) => stem,
                Err(e) => {
                    error!("[PATH ENCODING]: {:?}", e);
                    "[PATH ENCODING ERROR]".to_string()
                }
            },
        );

        write!(f, "{stem}")
    }
}

pub async fn open_folder() -> Result<PathBuf, Error> {
    let picked_folder = rfd::AsyncFileDialog::new()
        .pick_folder()
        .await
        .ok_or(Error::DialogClosed(err))?;

    Ok(picked_folder.path().to_owned())
}<|MERGE_RESOLUTION|>--- conflicted
+++ resolved
@@ -8,16 +8,14 @@
 use std::process::Command;
 use std::{fmt, fs};
 
-<<<<<<< HEAD
-#[derive(Debug, Clone)]
-pub enum Error {
-    DialogClosed(String),
-}
-=======
 /// Global environment variable to keep
 /// track of the current device serial.
 pub const ANDROID_SERIAL: &str = "ANDROID_SERIAL";
->>>>>>> 4a3de425
+
+#[derive(Debug, Clone)]
+pub enum Error {
+    DialogClosed,
+}
 
 pub fn fetch_packages(uad_lists: &PackageHashMap, user_id: Option<&User>) -> Vec<PackageRow> {
     let all_system_packages = list_all_system_packages(user_id); // installed and uninstalled packages
@@ -145,7 +143,7 @@
     let picked_folder = rfd::AsyncFileDialog::new()
         .pick_folder()
         .await
-        .ok_or(Error::DialogClosed(err))?;
+        .ok_or(Error::DialogClosed)?;
 
     Ok(picked_folder.path().to_owned())
 }
--- conflicted
+++ resolved
@@ -5,23 +5,16 @@
     sync::{adb_sh_cmd, get_android_sdk, supports_multi_user, AdbError, CommandType, Device, User},
     theme::Theme,
     utils::{
-        export_packages, open_folder, open_url, string_to_theme, DisplayablePath, Error, NAME,
+        export_packages, generate_backup_name, open_folder, open_url, string_to_theme, DisplayablePath, Error, NAME,
         UNINSTALLED_PACKAGES_FILE_NAME,
     },
 };
-<<<<<<< HEAD
 use crate::gui::{
     style,
     views::list::{List as AppsView, PackageInfo},
     widgets::modal::Modal,
     widgets::navigation_menu::ICONS,
     widgets::package_row::PackageRow,
-=======
-use crate::core::sync::{get_android_sdk, perform_adb_commands, CommandType, Phone, User};
-use crate::core::theme::Theme;
-use crate::core::utils::{
-    export_packages, generate_backup_name, open_folder, open_url, string_to_theme, DisplayablePath,
->>>>>>> bfda7d0a
 };
 use iced::widget::{
     button, checkbox, column, container, pick_list, radio, row, scrollable, text, Space, Text,
